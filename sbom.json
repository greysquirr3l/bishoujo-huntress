{
  "$schema": "http://cyclonedx.org/schema/bom-1.6.schema.json",
  "bomFormat": "CycloneDX",
  "specVersion": "1.6",
<<<<<<< HEAD
  "serialNumber": "urn:uuid:d04c1750-c625-4fe1-861e-fe50e874a5fa",
  "version": 1,
  "metadata": {
    "timestamp": "2025-05-21T12:38:42-04:00",
=======
  "serialNumber": "urn:uuid:bd7c6966-3b4c-4b50-a36e-b91318082d52",
  "version": 1,
  "metadata": {
    "timestamp": "2025-05-21T08:48:27-04:00",
>>>>>>> 6b12c09f
    "tools": {
      "components": [
        {
          "type": "application",
          "name": "syft",
          "version": "1.26.0"
        }
      ]
    },
    "component": {
      "bom-ref": "af63bd4c8601b7f1",
      "type": "file",
      "name": "bishoujo-huntress",
      "version": "v0.1.3"
    },
    "authors": [
      {
        "name": "anchore"
      }
    ]
  },
  "components": [
    {
      "bom-ref": "pkg:github/actions/cache@v4.2.3?package-id=5bb4122d67d656dd",
      "type": "library",
      "name": "actions/cache",
      "version": "v4.2.3",
      "cpe": "cpe:2.3:a:actions\\/cache:actions\\/cache:v4.2.3:*:*:*:*:*:*:*",
      "purl": "pkg:github/actions/cache@v4.2.3",
      "properties": [
        {
          "name": "syft:package:foundBy",
          "value": "github-actions-usage-cataloger"
        },
        {
          "name": "syft:package:type",
          "value": "github-action"
        },
        {
          "name": "syft:package:metadataType",
          "value": "github-actions-use-statement"
        },
        {
          "name": "syft:location:0:path",
          "value": "/.github/workflows/ci.yml"
        }
      ]
    },
    {
      "bom-ref": "pkg:github/actions/checkout@v4.2.2?package-id=7cc33d3342343b53",
      "type": "library",
      "name": "actions/checkout",
      "version": "v4.2.2",
      "cpe": "cpe:2.3:a:actions\\/checkout:actions\\/checkout:v4.2.2:*:*:*:*:*:*:*",
      "purl": "pkg:github/actions/checkout@v4.2.2",
      "properties": [
        {
          "name": "syft:package:foundBy",
          "value": "github-actions-usage-cataloger"
        },
        {
          "name": "syft:package:type",
          "value": "github-action"
        },
        {
          "name": "syft:package:metadataType",
          "value": "github-actions-use-statement"
        },
        {
          "name": "syft:location:0:path",
          "value": "/.github/workflows/ci.yml"
        }
      ]
    },
    {
      "bom-ref": "pkg:github/actions/checkout@v4.2.2?package-id=b8fa0c66a39b15d2",
      "type": "library",
      "name": "actions/checkout",
      "version": "v4.2.2",
      "cpe": "cpe:2.3:a:actions\\/checkout:actions\\/checkout:v4.2.2:*:*:*:*:*:*:*",
      "purl": "pkg:github/actions/checkout@v4.2.2",
      "properties": [
        {
          "name": "syft:package:foundBy",
          "value": "github-actions-usage-cataloger"
        },
        {
          "name": "syft:package:type",
          "value": "github-action"
        },
        {
          "name": "syft:package:metadataType",
          "value": "github-actions-use-statement"
        },
        {
          "name": "syft:location:0:path",
          "value": "/.github/workflows/codeql.yml"
        }
      ]
    },
    {
      "bom-ref": "pkg:github/actions/checkout@v4.2.2?package-id=3c63346b55ae2049",
      "type": "library",
      "name": "actions/checkout",
      "version": "v4.2.2",
      "cpe": "cpe:2.3:a:actions\\/checkout:actions\\/checkout:v4.2.2:*:*:*:*:*:*:*",
      "purl": "pkg:github/actions/checkout@v4.2.2",
      "properties": [
        {
          "name": "syft:package:foundBy",
          "value": "github-actions-usage-cataloger"
        },
        {
          "name": "syft:package:type",
          "value": "github-action"
        },
        {
          "name": "syft:package:metadataType",
          "value": "github-actions-use-statement"
        },
        {
          "name": "syft:location:0:path",
          "value": "/.github/workflows/model-schema-drift.yml"
        }
      ]
    },
    {
      "bom-ref": "pkg:github/actions/checkout@v4.2.2?package-id=b141e14d24d2eb52",
      "type": "library",
      "name": "actions/checkout",
      "version": "v4.2.2",
      "cpe": "cpe:2.3:a:actions\\/checkout:actions\\/checkout:v4.2.2:*:*:*:*:*:*:*",
      "purl": "pkg:github/actions/checkout@v4.2.2",
      "properties": [
        {
          "name": "syft:package:foundBy",
          "value": "github-actions-usage-cataloger"
        },
        {
          "name": "syft:package:type",
          "value": "github-action"
        },
        {
          "name": "syft:package:metadataType",
          "value": "github-actions-use-statement"
        },
        {
          "name": "syft:location:0:path",
          "value": "/.github/workflows/scorecard.yml"
        }
      ]
    },
    {
      "bom-ref": "pkg:github/actions/setup-go@v5.5.0?package-id=c03ed90805d72354",
      "type": "library",
      "name": "actions/setup-go",
      "version": "v5.5.0",
      "cpe": "cpe:2.3:a:actions\\/setup-go:actions\\/setup-go:v5.5.0:*:*:*:*:*:*:*",
      "purl": "pkg:github/actions/setup-go@v5.5.0",
      "properties": [
        {
          "name": "syft:package:foundBy",
          "value": "github-actions-usage-cataloger"
        },
        {
          "name": "syft:package:type",
          "value": "github-action"
        },
        {
          "name": "syft:package:metadataType",
          "value": "github-actions-use-statement"
        },
        {
          "name": "syft:cpe23",
          "value": "cpe:2.3:a:actions\\/setup-go:actions\\/setup_go:v5.5.0:*:*:*:*:*:*:*"
        },
        {
          "name": "syft:cpe23",
          "value": "cpe:2.3:a:actions\\/setup_go:actions\\/setup-go:v5.5.0:*:*:*:*:*:*:*"
        },
        {
          "name": "syft:cpe23",
          "value": "cpe:2.3:a:actions\\/setup_go:actions\\/setup_go:v5.5.0:*:*:*:*:*:*:*"
        },
        {
          "name": "syft:cpe23",
          "value": "cpe:2.3:a:actions\\/setup:actions\\/setup-go:v5.5.0:*:*:*:*:*:*:*"
        },
        {
          "name": "syft:cpe23",
          "value": "cpe:2.3:a:actions\\/setup:actions\\/setup_go:v5.5.0:*:*:*:*:*:*:*"
        },
        {
          "name": "syft:location:0:path",
          "value": "/.github/workflows/ci.yml"
        }
      ]
    },
    {
      "bom-ref": "pkg:github/actions/setup-go@v5.5.0?package-id=734c13d7ad915f51",
      "type": "library",
      "name": "actions/setup-go",
      "version": "v5.5.0",
      "cpe": "cpe:2.3:a:actions\\/setup-go:actions\\/setup-go:v5.5.0:*:*:*:*:*:*:*",
      "purl": "pkg:github/actions/setup-go@v5.5.0",
      "properties": [
        {
          "name": "syft:package:foundBy",
          "value": "github-actions-usage-cataloger"
        },
        {
          "name": "syft:package:type",
          "value": "github-action"
        },
        {
          "name": "syft:package:metadataType",
          "value": "github-actions-use-statement"
        },
        {
          "name": "syft:cpe23",
          "value": "cpe:2.3:a:actions\\/setup-go:actions\\/setup_go:v5.5.0:*:*:*:*:*:*:*"
        },
        {
          "name": "syft:cpe23",
          "value": "cpe:2.3:a:actions\\/setup_go:actions\\/setup-go:v5.5.0:*:*:*:*:*:*:*"
        },
        {
          "name": "syft:cpe23",
          "value": "cpe:2.3:a:actions\\/setup_go:actions\\/setup_go:v5.5.0:*:*:*:*:*:*:*"
        },
        {
          "name": "syft:cpe23",
          "value": "cpe:2.3:a:actions\\/setup:actions\\/setup-go:v5.5.0:*:*:*:*:*:*:*"
        },
        {
          "name": "syft:cpe23",
          "value": "cpe:2.3:a:actions\\/setup:actions\\/setup_go:v5.5.0:*:*:*:*:*:*:*"
        },
        {
          "name": "syft:location:0:path",
          "value": "/.github/workflows/model-schema-drift.yml"
        }
      ]
    },
    {
      "bom-ref": "pkg:github/actions/setup-node@v4.4.0?package-id=7ebc0f4f8fb8b151",
      "type": "library",
      "name": "actions/setup-node",
      "version": "v4.4.0",
      "cpe": "cpe:2.3:a:actions\\/setup-node:actions\\/setup-node:v4.4.0:*:*:*:*:*:*:*",
      "purl": "pkg:github/actions/setup-node@v4.4.0",
      "properties": [
        {
          "name": "syft:package:foundBy",
          "value": "github-actions-usage-cataloger"
        },
        {
          "name": "syft:package:type",
          "value": "github-action"
        },
        {
          "name": "syft:package:metadataType",
          "value": "github-actions-use-statement"
        },
        {
          "name": "syft:cpe23",
          "value": "cpe:2.3:a:actions\\/setup-node:actions\\/setup_node:v4.4.0:*:*:*:*:*:*:*"
        },
        {
          "name": "syft:cpe23",
          "value": "cpe:2.3:a:actions\\/setup_node:actions\\/setup-node:v4.4.0:*:*:*:*:*:*:*"
        },
        {
          "name": "syft:cpe23",
          "value": "cpe:2.3:a:actions\\/setup_node:actions\\/setup_node:v4.4.0:*:*:*:*:*:*:*"
        },
        {
          "name": "syft:cpe23",
          "value": "cpe:2.3:a:actions\\/setup:actions\\/setup-node:v4.4.0:*:*:*:*:*:*:*"
        },
        {
          "name": "syft:cpe23",
          "value": "cpe:2.3:a:actions\\/setup:actions\\/setup_node:v4.4.0:*:*:*:*:*:*:*"
        },
        {
          "name": "syft:location:0:path",
          "value": "/.github/workflows/model-schema-drift.yml"
        }
      ]
    },
    {
      "bom-ref": "pkg:github/actions/upload-artifact@v4.6.2?package-id=e92b198610a52c84",
      "type": "library",
      "name": "actions/upload-artifact",
      "version": "v4.6.2",
      "cpe": "cpe:2.3:a:actions\\/upload-artifact:actions\\/upload-artifact:v4.6.2:*:*:*:*:*:*:*",
      "purl": "pkg:github/actions/upload-artifact@v4.6.2",
      "properties": [
        {
          "name": "syft:package:foundBy",
          "value": "github-actions-usage-cataloger"
        },
        {
          "name": "syft:package:type",
          "value": "github-action"
        },
        {
          "name": "syft:package:metadataType",
          "value": "github-actions-use-statement"
        },
        {
          "name": "syft:cpe23",
          "value": "cpe:2.3:a:actions\\/upload-artifact:actions\\/upload_artifact:v4.6.2:*:*:*:*:*:*:*"
        },
        {
          "name": "syft:cpe23",
          "value": "cpe:2.3:a:actions\\/upload_artifact:actions\\/upload-artifact:v4.6.2:*:*:*:*:*:*:*"
        },
        {
          "name": "syft:cpe23",
          "value": "cpe:2.3:a:actions\\/upload_artifact:actions\\/upload_artifact:v4.6.2:*:*:*:*:*:*:*"
        },
        {
          "name": "syft:cpe23",
          "value": "cpe:2.3:a:actions\\/upload:actions\\/upload-artifact:v4.6.2:*:*:*:*:*:*:*"
        },
        {
          "name": "syft:cpe23",
          "value": "cpe:2.3:a:actions\\/upload:actions\\/upload_artifact:v4.6.2:*:*:*:*:*:*:*"
        },
        {
          "name": "syft:location:0:path",
          "value": "/.github/workflows/model-schema-drift.yml"
        }
      ]
    },
    {
      "bom-ref": "pkg:github/actions/upload-artifact@v4.6.2?package-id=bc82a3467ab24076",
      "type": "library",
      "name": "actions/upload-artifact",
      "version": "v4.6.2",
      "cpe": "cpe:2.3:a:actions\\/upload-artifact:actions\\/upload-artifact:v4.6.2:*:*:*:*:*:*:*",
      "purl": "pkg:github/actions/upload-artifact@v4.6.2",
      "properties": [
        {
          "name": "syft:package:foundBy",
          "value": "github-actions-usage-cataloger"
        },
        {
          "name": "syft:package:type",
          "value": "github-action"
        },
        {
          "name": "syft:package:metadataType",
          "value": "github-actions-use-statement"
        },
        {
          "name": "syft:cpe23",
          "value": "cpe:2.3:a:actions\\/upload-artifact:actions\\/upload_artifact:v4.6.2:*:*:*:*:*:*:*"
        },
        {
          "name": "syft:cpe23",
          "value": "cpe:2.3:a:actions\\/upload_artifact:actions\\/upload-artifact:v4.6.2:*:*:*:*:*:*:*"
        },
        {
          "name": "syft:cpe23",
          "value": "cpe:2.3:a:actions\\/upload_artifact:actions\\/upload_artifact:v4.6.2:*:*:*:*:*:*:*"
        },
        {
          "name": "syft:cpe23",
          "value": "cpe:2.3:a:actions\\/upload:actions\\/upload-artifact:v4.6.2:*:*:*:*:*:*:*"
        },
        {
          "name": "syft:cpe23",
          "value": "cpe:2.3:a:actions\\/upload:actions\\/upload_artifact:v4.6.2:*:*:*:*:*:*:*"
        },
        {
          "name": "syft:location:0:path",
          "value": "/.github/workflows/scorecard.yml"
        }
      ]
    },
    {
      "bom-ref": "pkg:golang/github.com/davecgh/go-spew@v1.1.2-0.20180830191138-d8f796af33cc?package-id=e1e0f1232be39ea0",
      "type": "library",
      "name": "github.com/davecgh/go-spew",
      "version": "v1.1.2-0.20180830191138-d8f796af33cc",
      "cpe": "cpe:2.3:a:davecgh:go-spew:v1.1.2-0.20180830191138-d8f796af33cc:*:*:*:*:*:*:*",
      "purl": "pkg:golang/github.com/davecgh/go-spew@v1.1.2-0.20180830191138-d8f796af33cc",
      "properties": [
        {
          "name": "syft:package:foundBy",
          "value": "go-module-file-cataloger"
        },
        {
          "name": "syft:package:language",
          "value": "go"
        },
        {
          "name": "syft:package:type",
          "value": "go-module"
        },
        {
          "name": "syft:package:metadataType",
          "value": "go-module-entry"
        },
        {
          "name": "syft:cpe23",
          "value": "cpe:2.3:a:davecgh:go_spew:v1.1.2-0.20180830191138-d8f796af33cc:*:*:*:*:*:*:*"
        },
        {
          "name": "syft:location:0:path",
          "value": "/go.mod"
        },
        {
          "name": "syft:metadata:h1Digest",
          "value": "h1:U9qPSI2PIWSS1VwoXQT9A3Wy9MM3WgvqSxFWenqJduM="
        }
      ]
    },
    {
      "bom-ref": "pkg:golang/github.com/google/uuid@v1.6.0?package-id=c8fb6e415f37b9d1",
      "type": "library",
      "name": "github.com/google/uuid",
      "version": "v1.6.0",
      "cpe": "cpe:2.3:a:google:uuid:v1.6.0:*:*:*:*:*:*:*",
      "purl": "pkg:golang/github.com/google/uuid@v1.6.0",
      "properties": [
        {
          "name": "syft:package:foundBy",
          "value": "go-module-binary-cataloger"
        },
        {
          "name": "syft:package:language",
          "value": "go"
        },
        {
          "name": "syft:package:type",
          "value": "go-module"
        },
        {
          "name": "syft:package:metadataType",
          "value": "go-module-buildinfo-entry"
        },
        {
          "name": "syft:location:0:path",
          "value": "/build/bishoujo-huntress"
        },
        {
          "name": "syft:metadata:architecture",
          "value": "arm64"
        },
        {
          "name": "syft:metadata:goCompiledVersion",
          "value": "go1.24.3"
        },
        {
          "name": "syft:metadata:goCryptoSettings:0",
          "value": "standard-crypto"
        },
        {
          "name": "syft:metadata:h1Digest",
          "value": "h1:NIvaJDMOsjHA8n1jAhLSgzrAzy1Hgr+hNrb57e+94F0="
        },
        {
          "name": "syft:metadata:mainModule",
          "value": "github.com/greysquirr3l/bishoujo-huntress"
        }
      ]
    },
    {
      "bom-ref": "pkg:golang/github.com/google/uuid@v1.6.0?package-id=b40bb1bd3645425a",
      "type": "library",
      "name": "github.com/google/uuid",
      "version": "v1.6.0",
      "cpe": "cpe:2.3:a:google:uuid:v1.6.0:*:*:*:*:*:*:*",
      "purl": "pkg:golang/github.com/google/uuid@v1.6.0",
      "properties": [
        {
          "name": "syft:package:foundBy",
          "value": "go-module-binary-cataloger"
        },
        {
          "name": "syft:package:language",
          "value": "go"
        },
        {
          "name": "syft:package:type",
          "value": "go-module"
        },
        {
          "name": "syft:package:metadataType",
          "value": "go-module-buildinfo-entry"
        },
        {
          "name": "syft:location:0:path",
          "value": "/build/examples/basic"
        },
        {
          "name": "syft:metadata:architecture",
          "value": "arm64"
        },
        {
          "name": "syft:metadata:goCompiledVersion",
          "value": "go1.24.3"
        },
        {
          "name": "syft:metadata:goCryptoSettings:0",
          "value": "standard-crypto"
        },
        {
          "name": "syft:metadata:h1Digest",
          "value": "h1:NIvaJDMOsjHA8n1jAhLSgzrAzy1Hgr+hNrb57e+94F0="
        },
        {
          "name": "syft:metadata:mainModule",
          "value": "github.com/greysquirr3l/bishoujo-huntress"
        }
      ]
    },
    {
      "bom-ref": "pkg:golang/github.com/google/uuid@v1.6.0?package-id=f6424607fde0264b",
      "type": "library",
      "name": "github.com/google/uuid",
      "version": "v1.6.0",
      "cpe": "cpe:2.3:a:google:uuid:v1.6.0:*:*:*:*:*:*:*",
      "purl": "pkg:golang/github.com/google/uuid@v1.6.0",
      "properties": [
        {
          "name": "syft:package:foundBy",
          "value": "go-module-file-cataloger"
        },
        {
          "name": "syft:package:language",
          "value": "go"
        },
        {
          "name": "syft:package:type",
          "value": "go-module"
        },
        {
          "name": "syft:package:metadataType",
          "value": "go-module-entry"
        },
        {
          "name": "syft:location:0:path",
          "value": "/go.mod"
        },
        {
          "name": "syft:metadata:h1Digest",
          "value": "h1:NIvaJDMOsjHA8n1jAhLSgzrAzy1Hgr+hNrb57e+94F0="
        }
      ]
    },
    {
      "bom-ref": "pkg:golang/github.com/greysquirr3l/bishoujo-huntress@v0.1.4-0.20250512012456-410cf9f9e1d7%2Bdirty?package-id=dcfa49b7ffaec492",
      "type": "library",
      "name": "github.com/greysquirr3l/bishoujo-huntress",
      "version": "v0.1.4-0.20250512012456-410cf9f9e1d7+dirty",
      "cpe": "cpe:2.3:a:greysquirr3l:bishoujo-huntress:v0.1.4-0.20250512012456-410cf9f9e1d7\\+dirty:*:*:*:*:*:*:*",
      "purl": "pkg:golang/github.com/greysquirr3l/bishoujo-huntress@v0.1.4-0.20250512012456-410cf9f9e1d7%2Bdirty",
      "properties": [
        {
          "name": "syft:package:foundBy",
          "value": "go-module-binary-cataloger"
        },
        {
          "name": "syft:package:language",
          "value": "go"
        },
        {
          "name": "syft:package:type",
          "value": "go-module"
        },
        {
          "name": "syft:package:metadataType",
          "value": "go-module-buildinfo-entry"
        },
        {
          "name": "syft:cpe23",
          "value": "cpe:2.3:a:greysquirr3l:bishoujo_huntress:v0.1.4-0.20250512012456-410cf9f9e1d7\\+dirty:*:*:*:*:*:*:*"
        },
        {
          "name": "syft:location:0:path",
          "value": "/build/examples/basic"
        },
        {
          "name": "syft:metadata:architecture",
          "value": "arm64"
        },
        {
          "name": "syft:metadata:goCompiledVersion",
          "value": "go1.24.3"
        },
        {
          "name": "syft:metadata:goCryptoSettings:0",
          "value": "standard-crypto"
        },
        {
          "name": "syft:metadata:mainModule",
          "value": "github.com/greysquirr3l/bishoujo-huntress"
        }
      ]
    },
    {
      "bom-ref": "pkg:golang/github.com/greysquirr3l/bishoujo-huntress@v0.1.4-0.20250513172723-4803e771a1fc%2Bdirty?package-id=9031e57bc8421602",
      "type": "library",
      "name": "github.com/greysquirr3l/bishoujo-huntress",
      "version": "v0.1.4-0.20250513172723-4803e771a1fc+dirty",
      "cpe": "cpe:2.3:a:greysquirr3l:bishoujo-huntress:v0.1.4-0.20250513172723-4803e771a1fc\\+dirty:*:*:*:*:*:*:*",
      "purl": "pkg:golang/github.com/greysquirr3l/bishoujo-huntress@v0.1.4-0.20250513172723-4803e771a1fc%2Bdirty",
      "properties": [
        {
          "name": "syft:package:foundBy",
          "value": "go-module-binary-cataloger"
        },
        {
          "name": "syft:package:language",
          "value": "go"
        },
        {
          "name": "syft:package:type",
          "value": "go-module"
        },
        {
          "name": "syft:package:metadataType",
          "value": "go-module-buildinfo-entry"
        },
        {
          "name": "syft:cpe23",
          "value": "cpe:2.3:a:greysquirr3l:bishoujo_huntress:v0.1.4-0.20250513172723-4803e771a1fc\\+dirty:*:*:*:*:*:*:*"
        },
        {
          "name": "syft:location:0:path",
          "value": "/build/bishoujo-huntress"
        },
        {
          "name": "syft:metadata:architecture",
          "value": "arm64"
        },
        {
          "name": "syft:metadata:goCompiledVersion",
          "value": "go1.24.3"
        },
        {
          "name": "syft:metadata:goCryptoSettings:0",
          "value": "standard-crypto"
        },
        {
          "name": "syft:metadata:mainModule",
          "value": "github.com/greysquirr3l/bishoujo-huntress"
        }
      ]
    },
    {
      "bom-ref": "pkg:golang/github.com/kr/pretty@v0.3.1?package-id=b76d4050a948c5b8",
      "type": "library",
      "name": "github.com/kr/pretty",
      "version": "v0.3.1",
      "cpe": "cpe:2.3:a:kr:pretty:v0.3.1:*:*:*:*:*:*:*",
      "purl": "pkg:golang/github.com/kr/pretty@v0.3.1",
      "properties": [
        {
          "name": "syft:package:foundBy",
          "value": "go-module-file-cataloger"
        },
        {
          "name": "syft:package:language",
          "value": "go"
        },
        {
          "name": "syft:package:type",
          "value": "go-module"
        },
        {
          "name": "syft:package:metadataType",
          "value": "go-module-entry"
        },
        {
          "name": "syft:location:0:path",
          "value": "/go.mod"
        },
        {
          "name": "syft:metadata:h1Digest",
          "value": "h1:flRD4NNwYAUpkphVc1HcthR4KEIFJ65n8Mw5qdRn3LE="
        }
      ]
    },
    {
      "bom-ref": "pkg:golang/github.com/pmezard/go-difflib@v1.0.1-0.20181226105442-5d4384ee4fb2?package-id=687547b3b9e2c718",
      "type": "library",
      "name": "github.com/pmezard/go-difflib",
      "version": "v1.0.1-0.20181226105442-5d4384ee4fb2",
      "cpe": "cpe:2.3:a:pmezard:go-difflib:v1.0.1-0.20181226105442-5d4384ee4fb2:*:*:*:*:*:*:*",
      "purl": "pkg:golang/github.com/pmezard/go-difflib@v1.0.1-0.20181226105442-5d4384ee4fb2",
      "properties": [
        {
          "name": "syft:package:foundBy",
          "value": "go-module-file-cataloger"
        },
        {
          "name": "syft:package:language",
          "value": "go"
        },
        {
          "name": "syft:package:type",
          "value": "go-module"
        },
        {
          "name": "syft:package:metadataType",
          "value": "go-module-entry"
        },
        {
          "name": "syft:cpe23",
          "value": "cpe:2.3:a:pmezard:go_difflib:v1.0.1-0.20181226105442-5d4384ee4fb2:*:*:*:*:*:*:*"
        },
        {
          "name": "syft:location:0:path",
          "value": "/go.mod"
        },
        {
          "name": "syft:metadata:h1Digest",
          "value": "h1:Jamvg5psRIccs7FGNTlIRMkT8wgtp5eCXdBlqhYGL6U="
        }
      ]
    },
    {
      "bom-ref": "pkg:golang/github.com/rogpeppe/go-internal@v1.14.1?package-id=a7723e2c1ea652b3",
      "type": "library",
      "name": "github.com/rogpeppe/go-internal",
      "version": "v1.14.1",
      "cpe": "cpe:2.3:a:rogpeppe:go-internal:v1.14.1:*:*:*:*:*:*:*",
      "purl": "pkg:golang/github.com/rogpeppe/go-internal@v1.14.1",
      "properties": [
        {
          "name": "syft:package:foundBy",
          "value": "go-module-file-cataloger"
        },
        {
          "name": "syft:package:language",
          "value": "go"
        },
        {
          "name": "syft:package:type",
          "value": "go-module"
        },
        {
          "name": "syft:package:metadataType",
          "value": "go-module-entry"
        },
        {
          "name": "syft:cpe23",
          "value": "cpe:2.3:a:rogpeppe:go_internal:v1.14.1:*:*:*:*:*:*:*"
        },
        {
          "name": "syft:location:0:path",
          "value": "/go.mod"
        },
        {
          "name": "syft:metadata:h1Digest",
          "value": "h1:UQB4HGPB6osV0SQTLymcB4TgvyWu6ZyliaW0tI/otEQ="
        }
      ]
    },
    {
      "bom-ref": "pkg:golang/github.com/stretchr/objx@v0.5.2?package-id=f44f4a96dd94be41",
      "type": "library",
      "name": "github.com/stretchr/objx",
      "version": "v0.5.2",
      "cpe": "cpe:2.3:a:stretchr:objx:v0.5.2:*:*:*:*:*:*:*",
      "purl": "pkg:golang/github.com/stretchr/objx@v0.5.2",
      "properties": [
        {
          "name": "syft:package:foundBy",
          "value": "go-module-file-cataloger"
        },
        {
          "name": "syft:package:language",
          "value": "go"
        },
        {
          "name": "syft:package:type",
          "value": "go-module"
        },
        {
          "name": "syft:package:metadataType",
          "value": "go-module-entry"
        },
        {
          "name": "syft:location:0:path",
          "value": "/go.mod"
        },
        {
          "name": "syft:metadata:h1Digest",
          "value": "h1:xuMeJ0Sdp5ZMRXx/aWO6RZxdr3beISkG5/G/aIRr3pY="
        }
      ]
    },
    {
      "bom-ref": "pkg:golang/github.com/stretchr/testify@v1.10.0?package-id=d4d0576c4c3746f0",
      "type": "library",
      "name": "github.com/stretchr/testify",
      "version": "v1.10.0",
      "cpe": "cpe:2.3:a:stretchr:testify:v1.10.0:*:*:*:*:*:*:*",
      "purl": "pkg:golang/github.com/stretchr/testify@v1.10.0",
      "properties": [
        {
          "name": "syft:package:foundBy",
          "value": "go-module-file-cataloger"
        },
        {
          "name": "syft:package:language",
          "value": "go"
        },
        {
          "name": "syft:package:type",
          "value": "go-module"
        },
        {
          "name": "syft:package:metadataType",
          "value": "go-module-entry"
        },
        {
          "name": "syft:location:0:path",
          "value": "/go.mod"
        },
        {
          "name": "syft:metadata:h1Digest",
          "value": "h1:Xv5erBjTwe/5IxqUQTdXv5kgmIvbHo3QQyRwhJsOfJA="
        }
      ]
    },
    {
      "bom-ref": "pkg:github/github/codeql-action@ff0a06e83cb2de871e5a09832bc6a81e7276941f?package-id=fc76b014cdd1a97a#analyze",
      "type": "library",
      "name": "github/codeql-action/analyze",
      "version": "ff0a06e83cb2de871e5a09832bc6a81e7276941f",
      "cpe": "cpe:2.3:a:github\\/codeql-action\\/analyze:github\\/codeql-action\\/analyze:ff0a06e83cb2de871e5a09832bc6a81e7276941f:*:*:*:*:*:*:*",
      "purl": "pkg:github/github/codeql-action@ff0a06e83cb2de871e5a09832bc6a81e7276941f#analyze",
      "properties": [
        {
          "name": "syft:package:foundBy",
          "value": "github-actions-usage-cataloger"
        },
        {
          "name": "syft:package:type",
          "value": "github-action"
        },
        {
          "name": "syft:package:metadataType",
          "value": "github-actions-use-statement"
        },
        {
          "name": "syft:cpe23",
          "value": "cpe:2.3:a:github\\/codeql-action\\/analyze:github\\/codeql_action\\/analyze:ff0a06e83cb2de871e5a09832bc6a81e7276941f:*:*:*:*:*:*:*"
        },
        {
          "name": "syft:cpe23",
          "value": "cpe:2.3:a:github\\/codeql_action\\/analyze:github\\/codeql-action\\/analyze:ff0a06e83cb2de871e5a09832bc6a81e7276941f:*:*:*:*:*:*:*"
        },
        {
          "name": "syft:cpe23",
          "value": "cpe:2.3:a:github\\/codeql_action\\/analyze:github\\/codeql_action\\/analyze:ff0a06e83cb2de871e5a09832bc6a81e7276941f:*:*:*:*:*:*:*"
        },
        {
          "name": "syft:cpe23",
          "value": "cpe:2.3:a:github\\/codeql:github\\/codeql-action\\/analyze:ff0a06e83cb2de871e5a09832bc6a81e7276941f:*:*:*:*:*:*:*"
        },
        {
          "name": "syft:cpe23",
          "value": "cpe:2.3:a:github\\/codeql:github\\/codeql_action\\/analyze:ff0a06e83cb2de871e5a09832bc6a81e7276941f:*:*:*:*:*:*:*"
        },
        {
          "name": "syft:location:0:path",
          "value": "/.github/workflows/codeql.yml"
        }
      ]
    },
    {
      "bom-ref": "pkg:github/github/codeql-action@ff0a06e83cb2de871e5a09832bc6a81e7276941f?package-id=13079f8e386e46dc#autobuild",
      "type": "library",
      "name": "github/codeql-action/autobuild",
      "version": "ff0a06e83cb2de871e5a09832bc6a81e7276941f",
      "cpe": "cpe:2.3:a:github\\/codeql-action\\/autobuild:github\\/codeql-action\\/autobuild:ff0a06e83cb2de871e5a09832bc6a81e7276941f:*:*:*:*:*:*:*",
      "purl": "pkg:github/github/codeql-action@ff0a06e83cb2de871e5a09832bc6a81e7276941f#autobuild",
      "properties": [
        {
          "name": "syft:package:foundBy",
          "value": "github-actions-usage-cataloger"
        },
        {
          "name": "syft:package:type",
          "value": "github-action"
        },
        {
          "name": "syft:package:metadataType",
          "value": "github-actions-use-statement"
        },
        {
          "name": "syft:cpe23",
          "value": "cpe:2.3:a:github\\/codeql-action\\/autobuild:github\\/codeql_action\\/autobuild:ff0a06e83cb2de871e5a09832bc6a81e7276941f:*:*:*:*:*:*:*"
        },
        {
          "name": "syft:cpe23",
          "value": "cpe:2.3:a:github\\/codeql_action\\/autobuild:github\\/codeql-action\\/autobuild:ff0a06e83cb2de871e5a09832bc6a81e7276941f:*:*:*:*:*:*:*"
        },
        {
          "name": "syft:cpe23",
          "value": "cpe:2.3:a:github\\/codeql_action\\/autobuild:github\\/codeql_action\\/autobuild:ff0a06e83cb2de871e5a09832bc6a81e7276941f:*:*:*:*:*:*:*"
        },
        {
          "name": "syft:cpe23",
          "value": "cpe:2.3:a:github\\/codeql:github\\/codeql-action\\/autobuild:ff0a06e83cb2de871e5a09832bc6a81e7276941f:*:*:*:*:*:*:*"
        },
        {
          "name": "syft:cpe23",
          "value": "cpe:2.3:a:github\\/codeql:github\\/codeql_action\\/autobuild:ff0a06e83cb2de871e5a09832bc6a81e7276941f:*:*:*:*:*:*:*"
        },
        {
          "name": "syft:location:0:path",
          "value": "/.github/workflows/codeql.yml"
        }
      ]
    },
    {
      "bom-ref": "pkg:github/github/codeql-action@ff0a06e83cb2de871e5a09832bc6a81e7276941f?package-id=8ab3f6cd52b1f310#init",
      "type": "library",
      "name": "github/codeql-action/init",
      "version": "ff0a06e83cb2de871e5a09832bc6a81e7276941f",
      "cpe": "cpe:2.3:a:github\\/codeql-action\\/init:github\\/codeql-action\\/init:ff0a06e83cb2de871e5a09832bc6a81e7276941f:*:*:*:*:*:*:*",
      "purl": "pkg:github/github/codeql-action@ff0a06e83cb2de871e5a09832bc6a81e7276941f#init",
      "properties": [
        {
          "name": "syft:package:foundBy",
          "value": "github-actions-usage-cataloger"
        },
        {
          "name": "syft:package:type",
          "value": "github-action"
        },
        {
          "name": "syft:package:metadataType",
          "value": "github-actions-use-statement"
        },
        {
          "name": "syft:cpe23",
          "value": "cpe:2.3:a:github\\/codeql-action\\/init:github\\/codeql_action\\/init:ff0a06e83cb2de871e5a09832bc6a81e7276941f:*:*:*:*:*:*:*"
        },
        {
          "name": "syft:cpe23",
          "value": "cpe:2.3:a:github\\/codeql_action\\/init:github\\/codeql-action\\/init:ff0a06e83cb2de871e5a09832bc6a81e7276941f:*:*:*:*:*:*:*"
        },
        {
          "name": "syft:cpe23",
          "value": "cpe:2.3:a:github\\/codeql_action\\/init:github\\/codeql_action\\/init:ff0a06e83cb2de871e5a09832bc6a81e7276941f:*:*:*:*:*:*:*"
        },
        {
          "name": "syft:cpe23",
          "value": "cpe:2.3:a:github\\/codeql:github\\/codeql-action\\/init:ff0a06e83cb2de871e5a09832bc6a81e7276941f:*:*:*:*:*:*:*"
        },
        {
          "name": "syft:cpe23",
          "value": "cpe:2.3:a:github\\/codeql:github\\/codeql_action\\/init:ff0a06e83cb2de871e5a09832bc6a81e7276941f:*:*:*:*:*:*:*"
        },
        {
          "name": "syft:location:0:path",
          "value": "/.github/workflows/codeql.yml"
        }
      ]
    },
    {
      "bom-ref": "pkg:github/github/codeql-action@3d392940475e4c472e143ff2fd41aaffb1178094?package-id=c8131ca1fc639dfa#upload-sarif",
      "type": "library",
      "name": "github/codeql-action/upload-sarif",
      "version": "3d392940475e4c472e143ff2fd41aaffb1178094",
      "cpe": "cpe:2.3:a:github\\/codeql-action\\/upload-sarif:github\\/codeql-action\\/upload-sarif:3d392940475e4c472e143ff2fd41aaffb1178094:*:*:*:*:*:*:*",
      "purl": "pkg:github/github/codeql-action@3d392940475e4c472e143ff2fd41aaffb1178094#upload-sarif",
      "properties": [
        {
          "name": "syft:package:foundBy",
          "value": "github-actions-usage-cataloger"
        },
        {
          "name": "syft:package:type",
          "value": "github-action"
        },
        {
          "name": "syft:package:metadataType",
          "value": "github-actions-use-statement"
        },
        {
          "name": "syft:cpe23",
          "value": "cpe:2.3:a:github\\/codeql-action\\/upload-sarif:github\\/codeql_action\\/upload_sarif:3d392940475e4c472e143ff2fd41aaffb1178094:*:*:*:*:*:*:*"
        },
        {
          "name": "syft:cpe23",
          "value": "cpe:2.3:a:github\\/codeql_action\\/upload_sarif:github\\/codeql-action\\/upload-sarif:3d392940475e4c472e143ff2fd41aaffb1178094:*:*:*:*:*:*:*"
        },
        {
          "name": "syft:cpe23",
          "value": "cpe:2.3:a:github\\/codeql_action\\/upload_sarif:github\\/codeql_action\\/upload_sarif:3d392940475e4c472e143ff2fd41aaffb1178094:*:*:*:*:*:*:*"
        },
        {
          "name": "syft:cpe23",
          "value": "cpe:2.3:a:github\\/codeql-action\\/upload:github\\/codeql-action\\/upload-sarif:3d392940475e4c472e143ff2fd41aaffb1178094:*:*:*:*:*:*:*"
        },
        {
          "name": "syft:cpe23",
          "value": "cpe:2.3:a:github\\/codeql-action\\/upload:github\\/codeql_action\\/upload_sarif:3d392940475e4c472e143ff2fd41aaffb1178094:*:*:*:*:*:*:*"
        },
        {
          "name": "syft:cpe23",
          "value": "cpe:2.3:a:github\\/codeql_action\\/upload:github\\/codeql-action\\/upload-sarif:3d392940475e4c472e143ff2fd41aaffb1178094:*:*:*:*:*:*:*"
        },
        {
          "name": "syft:cpe23",
          "value": "cpe:2.3:a:github\\/codeql_action\\/upload:github\\/codeql_action\\/upload_sarif:3d392940475e4c472e143ff2fd41aaffb1178094:*:*:*:*:*:*:*"
        },
        {
          "name": "syft:cpe23",
          "value": "cpe:2.3:a:github\\/codeql:github\\/codeql-action\\/upload-sarif:3d392940475e4c472e143ff2fd41aaffb1178094:*:*:*:*:*:*:*"
        },
        {
          "name": "syft:cpe23",
          "value": "cpe:2.3:a:github\\/codeql:github\\/codeql_action\\/upload_sarif:3d392940475e4c472e143ff2fd41aaffb1178094:*:*:*:*:*:*:*"
        },
        {
          "name": "syft:location:0:path",
          "value": "/.github/workflows/scorecard.yml"
        }
      ]
    },
    {
      "bom-ref": "pkg:github/golangci/golangci-lint-action@v8.0.0?package-id=020f69f70941b83f",
      "type": "library",
      "name": "golangci/golangci-lint-action",
      "version": "v8.0.0",
      "cpe": "cpe:2.3:a:golangci\\/golangci-lint-action:golangci\\/golangci-lint-action:v8.0.0:*:*:*:*:*:*:*",
      "purl": "pkg:github/golangci/golangci-lint-action@v8.0.0",
      "properties": [
        {
          "name": "syft:package:foundBy",
          "value": "github-actions-usage-cataloger"
        },
        {
          "name": "syft:package:type",
          "value": "github-action"
        },
        {
          "name": "syft:package:metadataType",
          "value": "github-actions-use-statement"
        },
        {
          "name": "syft:cpe23",
          "value": "cpe:2.3:a:golangci\\/golangci-lint-action:golangci\\/golangci_lint_action:v8.0.0:*:*:*:*:*:*:*"
        },
        {
          "name": "syft:cpe23",
          "value": "cpe:2.3:a:golangci\\/golangci_lint_action:golangci\\/golangci-lint-action:v8.0.0:*:*:*:*:*:*:*"
        },
        {
          "name": "syft:cpe23",
          "value": "cpe:2.3:a:golangci\\/golangci_lint_action:golangci\\/golangci_lint_action:v8.0.0:*:*:*:*:*:*:*"
        },
        {
          "name": "syft:cpe23",
          "value": "cpe:2.3:a:golangci\\/golangci-lint:golangci\\/golangci-lint-action:v8.0.0:*:*:*:*:*:*:*"
        },
        {
          "name": "syft:cpe23",
          "value": "cpe:2.3:a:golangci\\/golangci-lint:golangci\\/golangci_lint_action:v8.0.0:*:*:*:*:*:*:*"
        },
        {
          "name": "syft:cpe23",
          "value": "cpe:2.3:a:golangci\\/golangci_lint:golangci\\/golangci-lint-action:v8.0.0:*:*:*:*:*:*:*"
        },
        {
          "name": "syft:cpe23",
          "value": "cpe:2.3:a:golangci\\/golangci_lint:golangci\\/golangci_lint_action:v8.0.0:*:*:*:*:*:*:*"
        },
        {
          "name": "syft:cpe23",
          "value": "cpe:2.3:a:golangci\\/golangci:golangci\\/golangci-lint-action:v8.0.0:*:*:*:*:*:*:*"
        },
        {
          "name": "syft:cpe23",
          "value": "cpe:2.3:a:golangci\\/golangci:golangci\\/golangci_lint_action:v8.0.0:*:*:*:*:*:*:*"
        },
        {
          "name": "syft:location:0:path",
          "value": "/.github/workflows/ci.yml"
        }
      ]
    },
    {
      "bom-ref": "pkg:github/golangci/golangci-lint-action@v8.0.0?package-id=62f8bf2beae4cf40",
      "type": "library",
      "name": "golangci/golangci-lint-action",
      "version": "v8.0.0",
      "cpe": "cpe:2.3:a:golangci\\/golangci-lint-action:golangci\\/golangci-lint-action:v8.0.0:*:*:*:*:*:*:*",
      "purl": "pkg:github/golangci/golangci-lint-action@v8.0.0",
      "properties": [
        {
          "name": "syft:package:foundBy",
          "value": "github-actions-usage-cataloger"
        },
        {
          "name": "syft:package:type",
          "value": "github-action"
        },
        {
          "name": "syft:package:metadataType",
          "value": "github-actions-use-statement"
        },
        {
          "name": "syft:cpe23",
          "value": "cpe:2.3:a:golangci\\/golangci-lint-action:golangci\\/golangci_lint_action:v8.0.0:*:*:*:*:*:*:*"
        },
        {
          "name": "syft:cpe23",
          "value": "cpe:2.3:a:golangci\\/golangci_lint_action:golangci\\/golangci-lint-action:v8.0.0:*:*:*:*:*:*:*"
        },
        {
          "name": "syft:cpe23",
          "value": "cpe:2.3:a:golangci\\/golangci_lint_action:golangci\\/golangci_lint_action:v8.0.0:*:*:*:*:*:*:*"
        },
        {
          "name": "syft:cpe23",
          "value": "cpe:2.3:a:golangci\\/golangci-lint:golangci\\/golangci-lint-action:v8.0.0:*:*:*:*:*:*:*"
        },
        {
          "name": "syft:cpe23",
          "value": "cpe:2.3:a:golangci\\/golangci-lint:golangci\\/golangci_lint_action:v8.0.0:*:*:*:*:*:*:*"
        },
        {
          "name": "syft:cpe23",
          "value": "cpe:2.3:a:golangci\\/golangci_lint:golangci\\/golangci-lint-action:v8.0.0:*:*:*:*:*:*:*"
        },
        {
          "name": "syft:cpe23",
          "value": "cpe:2.3:a:golangci\\/golangci_lint:golangci\\/golangci_lint_action:v8.0.0:*:*:*:*:*:*:*"
        },
        {
          "name": "syft:cpe23",
          "value": "cpe:2.3:a:golangci\\/golangci:golangci\\/golangci-lint-action:v8.0.0:*:*:*:*:*:*:*"
        },
        {
          "name": "syft:cpe23",
          "value": "cpe:2.3:a:golangci\\/golangci:golangci\\/golangci_lint_action:v8.0.0:*:*:*:*:*:*:*"
        },
        {
          "name": "syft:location:0:path",
          "value": "/.github/workflows/scorecard.yml"
        }
      ]
    },
    {
      "bom-ref": "pkg:golang/gopkg.in/check.v1@v1.0.0-20201130134442-10cb98267c6c?package-id=f3606cbd54002165",
      "type": "library",
      "name": "gopkg.in/check.v1",
      "version": "v1.0.0-20201130134442-10cb98267c6c",
      "purl": "pkg:golang/gopkg.in/check.v1@v1.0.0-20201130134442-10cb98267c6c",
      "properties": [
        {
          "name": "syft:package:foundBy",
          "value": "go-module-file-cataloger"
        },
        {
          "name": "syft:package:language",
          "value": "go"
        },
        {
          "name": "syft:package:type",
          "value": "go-module"
        },
        {
          "name": "syft:package:metadataType",
          "value": "go-module-entry"
        },
        {
          "name": "syft:location:0:path",
          "value": "/go.mod"
        },
        {
          "name": "syft:metadata:h1Digest",
          "value": "h1:Hei/4ADfdWqJk1ZMxUNpqntNwaWcugrBjAiHlqqRiVk="
        }
      ]
    },
    {
      "bom-ref": "pkg:golang/gopkg.in/yaml.v3@v3.0.1?package-id=716c668b92999095",
      "type": "library",
      "name": "gopkg.in/yaml.v3",
      "version": "v3.0.1",
      "cpe": "cpe:2.3:a:yaml_project:yaml:v3.0.1:*:*:*:*:go:*:*",
      "purl": "pkg:golang/gopkg.in/yaml.v3@v3.0.1",
      "properties": [
        {
          "name": "syft:package:foundBy",
          "value": "go-module-file-cataloger"
        },
        {
          "name": "syft:package:language",
          "value": "go"
        },
        {
          "name": "syft:package:type",
          "value": "go-module"
        },
        {
          "name": "syft:package:metadataType",
          "value": "go-module-entry"
        },
        {
          "name": "syft:location:0:path",
          "value": "/go.mod"
        },
        {
          "name": "syft:metadata:h1Digest",
          "value": "h1:fxVm/GzAzEWqLHuvctI91KS9hhNmmWOoWu0XTYJS7CA="
        }
      ]
    },
    {
      "bom-ref": "pkg:github/ossf/scorecard-action@v2.4.1?package-id=d6d7333a1080056e",
      "type": "library",
      "name": "ossf/scorecard-action",
      "version": "v2.4.1",
      "cpe": "cpe:2.3:a:ossf\\/scorecard-action:ossf\\/scorecard-action:v2.4.1:*:*:*:*:*:*:*",
      "purl": "pkg:github/ossf/scorecard-action@v2.4.1",
      "properties": [
        {
          "name": "syft:package:foundBy",
          "value": "github-actions-usage-cataloger"
        },
        {
          "name": "syft:package:type",
          "value": "github-action"
        },
        {
          "name": "syft:package:metadataType",
          "value": "github-actions-use-statement"
        },
        {
          "name": "syft:cpe23",
          "value": "cpe:2.3:a:ossf\\/scorecard-action:ossf\\/scorecard_action:v2.4.1:*:*:*:*:*:*:*"
        },
        {
          "name": "syft:cpe23",
          "value": "cpe:2.3:a:ossf\\/scorecard_action:ossf\\/scorecard-action:v2.4.1:*:*:*:*:*:*:*"
        },
        {
          "name": "syft:cpe23",
          "value": "cpe:2.3:a:ossf\\/scorecard_action:ossf\\/scorecard_action:v2.4.1:*:*:*:*:*:*:*"
        },
        {
          "name": "syft:cpe23",
          "value": "cpe:2.3:a:ossf\\/scorecard:ossf\\/scorecard-action:v2.4.1:*:*:*:*:*:*:*"
        },
        {
          "name": "syft:cpe23",
          "value": "cpe:2.3:a:ossf\\/scorecard:ossf\\/scorecard_action:v2.4.1:*:*:*:*:*:*:*"
        },
        {
          "name": "syft:location:0:path",
          "value": "/.github/workflows/scorecard.yml"
        }
      ]
    },
    {
      "bom-ref": "pkg:github/securego/gosec@v2.22.4?package-id=0357014ef53b1895",
      "type": "library",
      "name": "securego/gosec",
      "version": "v2.22.4",
      "cpe": "cpe:2.3:a:securego\\/gosec:securego\\/gosec:v2.22.4:*:*:*:*:*:*:*",
      "purl": "pkg:github/securego/gosec@v2.22.4",
      "properties": [
        {
          "name": "syft:package:foundBy",
          "value": "github-actions-usage-cataloger"
        },
        {
          "name": "syft:package:type",
          "value": "github-action"
        },
        {
          "name": "syft:package:metadataType",
          "value": "github-actions-use-statement"
        },
        {
          "name": "syft:location:0:path",
          "value": "/.github/workflows/ci.yml"
        }
      ]
    },
    {
      "bom-ref": "pkg:golang/stdlib@1.24.3?package-id=ffd3f7f65a0df70a",
      "type": "library",
      "name": "stdlib",
      "version": "go1.24.3",
      "licenses": [
        {
          "license": {
            "id": "BSD-3-Clause"
          }
        }
      ],
      "cpe": "cpe:2.3:a:golang:go:1.24.3:-:*:*:*:*:*:*",
      "purl": "pkg:golang/stdlib@1.24.3",
      "properties": [
        {
          "name": "syft:package:foundBy",
          "value": "go-module-binary-cataloger"
        },
        {
          "name": "syft:package:language",
          "value": "go"
        },
        {
          "name": "syft:package:type",
          "value": "go-module"
        },
        {
          "name": "syft:package:metadataType",
          "value": "go-module-buildinfo-entry"
        },
        {
          "name": "syft:location:0:path",
          "value": "/build/bishoujo-huntress"
        },
        {
          "name": "syft:metadata:goCompiledVersion",
          "value": "go1.24.3"
        }
      ]
    },
    {
      "bom-ref": "pkg:golang/stdlib@1.24.3?package-id=60afd2b0b1db8c49",
      "type": "library",
      "name": "stdlib",
      "version": "go1.24.3",
      "licenses": [
        {
          "license": {
            "id": "BSD-3-Clause"
          }
        }
      ],
      "cpe": "cpe:2.3:a:golang:go:1.24.3:-:*:*:*:*:*:*",
      "purl": "pkg:golang/stdlib@1.24.3",
      "properties": [
        {
          "name": "syft:package:foundBy",
          "value": "go-module-binary-cataloger"
        },
        {
          "name": "syft:package:language",
          "value": "go"
        },
        {
          "name": "syft:package:type",
          "value": "go-module"
        },
        {
          "name": "syft:package:metadataType",
          "value": "go-module-buildinfo-entry"
        },
        {
          "name": "syft:location:0:path",
          "value": "/build/examples/basic"
        },
        {
          "name": "syft:metadata:goCompiledVersion",
          "value": "go1.24.3"
        }
      ]
    },
    {
      "bom-ref": "pkg:github/step-security/harden-runner@v2.12.0?package-id=409d6bb6121021cd",
      "type": "library",
      "name": "step-security/harden-runner",
      "version": "v2.12.0",
      "cpe": "cpe:2.3:a:step-security\\/harden-runner:step-security\\/harden-runner:v2.12.0:*:*:*:*:*:*:*",
      "purl": "pkg:github/step-security/harden-runner@v2.12.0",
      "properties": [
        {
          "name": "syft:package:foundBy",
          "value": "github-actions-usage-cataloger"
        },
        {
          "name": "syft:package:type",
          "value": "github-action"
        },
        {
          "name": "syft:package:metadataType",
          "value": "github-actions-use-statement"
        },
        {
          "name": "syft:cpe23",
          "value": "cpe:2.3:a:step-security\\/harden-runner:step_security\\/harden_runner:v2.12.0:*:*:*:*:*:*:*"
        },
        {
          "name": "syft:cpe23",
          "value": "cpe:2.3:a:step_security\\/harden_runner:step-security\\/harden-runner:v2.12.0:*:*:*:*:*:*:*"
        },
        {
          "name": "syft:cpe23",
          "value": "cpe:2.3:a:step_security\\/harden_runner:step_security\\/harden_runner:v2.12.0:*:*:*:*:*:*:*"
        },
        {
          "name": "syft:cpe23",
          "value": "cpe:2.3:a:step-security\\/harden:step-security\\/harden-runner:v2.12.0:*:*:*:*:*:*:*"
        },
        {
          "name": "syft:cpe23",
          "value": "cpe:2.3:a:step-security\\/harden:step_security\\/harden_runner:v2.12.0:*:*:*:*:*:*:*"
        },
        {
          "name": "syft:cpe23",
          "value": "cpe:2.3:a:step_security\\/harden:step-security\\/harden-runner:v2.12.0:*:*:*:*:*:*:*"
        },
        {
          "name": "syft:cpe23",
          "value": "cpe:2.3:a:step_security\\/harden:step_security\\/harden_runner:v2.12.0:*:*:*:*:*:*:*"
        },
        {
          "name": "syft:cpe23",
          "value": "cpe:2.3:a:step:step-security\\/harden-runner:v2.12.0:*:*:*:*:*:*:*"
        },
        {
          "name": "syft:cpe23",
          "value": "cpe:2.3:a:step:step_security\\/harden_runner:v2.12.0:*:*:*:*:*:*:*"
        },
        {
          "name": "syft:location:0:path",
          "value": "/.github/workflows/ci.yml"
        }
      ]
    },
    {
      "bom-ref": "pkg:github/step-security/harden-runner@v2.12.0?package-id=c36408e96ebb90ce",
      "type": "library",
      "name": "step-security/harden-runner",
      "version": "v2.12.0",
      "cpe": "cpe:2.3:a:step-security\\/harden-runner:step-security\\/harden-runner:v2.12.0:*:*:*:*:*:*:*",
      "purl": "pkg:github/step-security/harden-runner@v2.12.0",
      "properties": [
        {
          "name": "syft:package:foundBy",
          "value": "github-actions-usage-cataloger"
        },
        {
          "name": "syft:package:type",
          "value": "github-action"
        },
        {
          "name": "syft:package:metadataType",
          "value": "github-actions-use-statement"
        },
        {
          "name": "syft:cpe23",
          "value": "cpe:2.3:a:step-security\\/harden-runner:step_security\\/harden_runner:v2.12.0:*:*:*:*:*:*:*"
        },
        {
          "name": "syft:cpe23",
          "value": "cpe:2.3:a:step_security\\/harden_runner:step-security\\/harden-runner:v2.12.0:*:*:*:*:*:*:*"
        },
        {
          "name": "syft:cpe23",
          "value": "cpe:2.3:a:step_security\\/harden_runner:step_security\\/harden_runner:v2.12.0:*:*:*:*:*:*:*"
        },
        {
          "name": "syft:cpe23",
          "value": "cpe:2.3:a:step-security\\/harden:step-security\\/harden-runner:v2.12.0:*:*:*:*:*:*:*"
        },
        {
          "name": "syft:cpe23",
          "value": "cpe:2.3:a:step-security\\/harden:step_security\\/harden_runner:v2.12.0:*:*:*:*:*:*:*"
        },
        {
          "name": "syft:cpe23",
          "value": "cpe:2.3:a:step_security\\/harden:step-security\\/harden-runner:v2.12.0:*:*:*:*:*:*:*"
        },
        {
          "name": "syft:cpe23",
          "value": "cpe:2.3:a:step_security\\/harden:step_security\\/harden_runner:v2.12.0:*:*:*:*:*:*:*"
        },
        {
          "name": "syft:cpe23",
          "value": "cpe:2.3:a:step:step-security\\/harden-runner:v2.12.0:*:*:*:*:*:*:*"
        },
        {
          "name": "syft:cpe23",
          "value": "cpe:2.3:a:step:step_security\\/harden_runner:v2.12.0:*:*:*:*:*:*:*"
        },
        {
          "name": "syft:location:0:path",
          "value": "/.github/workflows/codeql.yml"
        }
      ]
    },
    {
      "bom-ref": "pkg:github/step-security/harden-runner@v2.12.0?package-id=8b7cf3e2f3e8a558",
      "type": "library",
      "name": "step-security/harden-runner",
      "version": "v2.12.0",
      "cpe": "cpe:2.3:a:step-security\\/harden-runner:step-security\\/harden-runner:v2.12.0:*:*:*:*:*:*:*",
      "purl": "pkg:github/step-security/harden-runner@v2.12.0",
      "properties": [
        {
          "name": "syft:package:foundBy",
          "value": "github-actions-usage-cataloger"
        },
        {
          "name": "syft:package:type",
          "value": "github-action"
        },
        {
          "name": "syft:package:metadataType",
          "value": "github-actions-use-statement"
        },
        {
          "name": "syft:cpe23",
          "value": "cpe:2.3:a:step-security\\/harden-runner:step_security\\/harden_runner:v2.12.0:*:*:*:*:*:*:*"
        },
        {
          "name": "syft:cpe23",
          "value": "cpe:2.3:a:step_security\\/harden_runner:step-security\\/harden-runner:v2.12.0:*:*:*:*:*:*:*"
        },
        {
          "name": "syft:cpe23",
          "value": "cpe:2.3:a:step_security\\/harden_runner:step_security\\/harden_runner:v2.12.0:*:*:*:*:*:*:*"
        },
        {
          "name": "syft:cpe23",
          "value": "cpe:2.3:a:step-security\\/harden:step-security\\/harden-runner:v2.12.0:*:*:*:*:*:*:*"
        },
        {
          "name": "syft:cpe23",
          "value": "cpe:2.3:a:step-security\\/harden:step_security\\/harden_runner:v2.12.0:*:*:*:*:*:*:*"
        },
        {
          "name": "syft:cpe23",
          "value": "cpe:2.3:a:step_security\\/harden:step-security\\/harden-runner:v2.12.0:*:*:*:*:*:*:*"
        },
        {
          "name": "syft:cpe23",
          "value": "cpe:2.3:a:step_security\\/harden:step_security\\/harden_runner:v2.12.0:*:*:*:*:*:*:*"
        },
        {
          "name": "syft:cpe23",
          "value": "cpe:2.3:a:step:step-security\\/harden-runner:v2.12.0:*:*:*:*:*:*:*"
        },
        {
          "name": "syft:cpe23",
          "value": "cpe:2.3:a:step:step_security\\/harden_runner:v2.12.0:*:*:*:*:*:*:*"
        },
        {
          "name": "syft:location:0:path",
          "value": "/.github/workflows/model-schema-drift.yml"
        }
      ]
    },
    {
      "bom-ref": "pkg:github/step-security/harden-runner@v2.12.0?package-id=1f584b9e340775f6",
      "type": "library",
      "name": "step-security/harden-runner",
      "version": "v2.12.0",
      "cpe": "cpe:2.3:a:step-security\\/harden-runner:step-security\\/harden-runner:v2.12.0:*:*:*:*:*:*:*",
      "purl": "pkg:github/step-security/harden-runner@v2.12.0",
      "properties": [
        {
          "name": "syft:package:foundBy",
          "value": "github-actions-usage-cataloger"
        },
        {
          "name": "syft:package:type",
          "value": "github-action"
        },
        {
          "name": "syft:package:metadataType",
          "value": "github-actions-use-statement"
        },
        {
          "name": "syft:cpe23",
          "value": "cpe:2.3:a:step-security\\/harden-runner:step_security\\/harden_runner:v2.12.0:*:*:*:*:*:*:*"
        },
        {
          "name": "syft:cpe23",
          "value": "cpe:2.3:a:step_security\\/harden_runner:step-security\\/harden-runner:v2.12.0:*:*:*:*:*:*:*"
        },
        {
          "name": "syft:cpe23",
          "value": "cpe:2.3:a:step_security\\/harden_runner:step_security\\/harden_runner:v2.12.0:*:*:*:*:*:*:*"
        },
        {
          "name": "syft:cpe23",
          "value": "cpe:2.3:a:step-security\\/harden:step-security\\/harden-runner:v2.12.0:*:*:*:*:*:*:*"
        },
        {
          "name": "syft:cpe23",
          "value": "cpe:2.3:a:step-security\\/harden:step_security\\/harden_runner:v2.12.0:*:*:*:*:*:*:*"
        },
        {
          "name": "syft:cpe23",
          "value": "cpe:2.3:a:step_security\\/harden:step-security\\/harden-runner:v2.12.0:*:*:*:*:*:*:*"
        },
        {
          "name": "syft:cpe23",
          "value": "cpe:2.3:a:step_security\\/harden:step_security\\/harden_runner:v2.12.0:*:*:*:*:*:*:*"
        },
        {
          "name": "syft:cpe23",
          "value": "cpe:2.3:a:step:step-security\\/harden-runner:v2.12.0:*:*:*:*:*:*:*"
        },
        {
          "name": "syft:cpe23",
          "value": "cpe:2.3:a:step:step_security\\/harden_runner:v2.12.0:*:*:*:*:*:*:*"
        },
        {
          "name": "syft:location:0:path",
          "value": "/.github/workflows/scorecard.yml"
        }
      ]
    },
    {
      "bom-ref": "7561d461b00ff11d",
      "type": "file",
      "name": "/Users/nickcampbell/Projects/go/bishoujo-huntress/.github/workflows/ci.yml",
      "hashes": [
        {
          "alg": "SHA-1",
          "content": "a396a92518143442b29f172dfdce2f9f824172e5"
        },
        {
          "alg": "SHA-256",
          "content": "abdebdd9f54de1e0a7ed37a23228e08cf2e61c480cbaadc46e0c0eed34a7b3da"
        }
      ]
    },
    {
      "bom-ref": "f4fe0eee66e1ba99",
      "type": "file",
      "name": "/Users/nickcampbell/Projects/go/bishoujo-huntress/.github/workflows/codeql.yml",
      "hashes": [
        {
          "alg": "SHA-1",
<<<<<<< HEAD
          "content": "98738690a6103c56a56f8bac03f0b38557355d91"
        },
        {
          "alg": "SHA-256",
          "content": "118ddaf7b627ec39e4f4194ebf482e1fa71eb824efaa81ea8f48480c54246727"
=======
          "content": "8773aab451ea1c6cb64d37c654267ab75347cad2"
        },
        {
          "alg": "SHA-256",
          "content": "44aada199aac7e8f853de9806c7acc7945c606fbf73ffc67e177bc8e88e9b56c"
>>>>>>> 6b12c09f
        }
      ]
    },
    {
      "bom-ref": "0c3f344a1abc6051",
      "type": "file",
      "name": "/Users/nickcampbell/Projects/go/bishoujo-huntress/.github/workflows/model-schema-drift.yml",
      "hashes": [
        {
          "alg": "SHA-1",
          "content": "0901ee15857d512b037bbda9b8887c476433a590"
        },
        {
          "alg": "SHA-256",
          "content": "095005dcc13469ee13a4b76696cfd2ac33d19aa06f2feac99702e1047f6db823"
        }
      ]
    },
    {
      "bom-ref": "f175f3b2ff568407",
      "type": "file",
      "name": "/Users/nickcampbell/Projects/go/bishoujo-huntress/.github/workflows/scorecard.yml",
      "hashes": [
        {
          "alg": "SHA-1",
          "content": "67511e0e7d567493adea08077ea5226c447ad39d"
        },
        {
          "alg": "SHA-256",
          "content": "c557c473384940f10ef90903d45b3f45a2ce1c98221e8f44deb53373e61b4571"
        }
      ]
    },
    {
      "bom-ref": "11e73355cf5d86c8",
      "type": "file",
      "name": "/Users/nickcampbell/Projects/go/bishoujo-huntress/build/bishoujo-huntress",
      "hashes": [
        {
          "alg": "SHA-1",
          "content": "e3e9e75831e4f9dae87eeac9270eb6d1740f3c5d"
        },
        {
          "alg": "SHA-256",
          "content": "1fe1392e3889db279d63c9579288960b38a2c62adf67792684faa0b6ffb00f9b"
        }
      ]
    },
    {
      "bom-ref": "11e73355cf5d86c8",
      "type": "file",
      "name": "/Users/nickcampbell/Projects/go/bishoujo-huntress/build/bishoujo-huntress",
      "hashes": [
        {
          "alg": "SHA-1",
          "content": "e3e9e75831e4f9dae87eeac9270eb6d1740f3c5d"
        },
        {
          "alg": "SHA-256",
          "content": "1fe1392e3889db279d63c9579288960b38a2c62adf67792684faa0b6ffb00f9b"
        }
      ]
    },
    {
      "bom-ref": "45e11a4d2360a6a8",
      "type": "file",
      "name": "/Users/nickcampbell/Projects/go/bishoujo-huntress/build/examples/basic",
      "hashes": [
        {
          "alg": "SHA-1",
          "content": "3fae7ba14c2515c2ffdf3104194273f81dcb9c54"
        },
        {
          "alg": "SHA-256",
          "content": "15212c2d8d458f55f62dcc99d4db6a65e650d7d83ca93510ea191a23dfdd825f"
        }
      ]
    },
    {
      "bom-ref": "3fc5a8d3d86e9790",
      "type": "file",
      "name": "/Users/nickcampbell/Projects/go/bishoujo-huntress/go.mod",
      "hashes": [
        {
          "alg": "SHA-1",
          "content": "6eda9fd3d83da18231ac9f8bce4c87f40ba1df38"
        },
        {
          "alg": "SHA-256",
          "content": "11ed301c70ca9eef234c4809d6ac140fc2c1e70d7f74c1ce26f9040b15937ffd"
        }
      ]
    }
  ],
  "dependencies": [
    {
      "ref": "pkg:golang/github.com/greysquirr3l/bishoujo-huntress@v0.1.4-0.20250512012456-410cf9f9e1d7%2Bdirty?package-id=dcfa49b7ffaec492",
      "dependsOn": [
        "pkg:golang/github.com/google/uuid@v1.6.0?package-id=b40bb1bd3645425a",
        "pkg:golang/stdlib@1.24.3?package-id=60afd2b0b1db8c49"
      ]
    },
    {
      "ref": "pkg:golang/github.com/greysquirr3l/bishoujo-huntress@v0.1.4-0.20250513172723-4803e771a1fc%2Bdirty?package-id=9031e57bc8421602",
      "dependsOn": [
        "pkg:golang/github.com/google/uuid@v1.6.0?package-id=c8fb6e415f37b9d1",
        "pkg:golang/stdlib@1.24.3?package-id=ffd3f7f65a0df70a"
      ]
    }
  ]
}<|MERGE_RESOLUTION|>--- conflicted
+++ resolved
@@ -2,17 +2,10 @@
   "$schema": "http://cyclonedx.org/schema/bom-1.6.schema.json",
   "bomFormat": "CycloneDX",
   "specVersion": "1.6",
-<<<<<<< HEAD
-  "serialNumber": "urn:uuid:d04c1750-c625-4fe1-861e-fe50e874a5fa",
-  "version": 1,
-  "metadata": {
-    "timestamp": "2025-05-21T12:38:42-04:00",
-=======
   "serialNumber": "urn:uuid:bd7c6966-3b4c-4b50-a36e-b91318082d52",
   "version": 1,
   "metadata": {
     "timestamp": "2025-05-21T08:48:27-04:00",
->>>>>>> 6b12c09f
     "tools": {
       "components": [
         {
@@ -1660,19 +1653,11 @@
       "hashes": [
         {
           "alg": "SHA-1",
-<<<<<<< HEAD
-          "content": "98738690a6103c56a56f8bac03f0b38557355d91"
-        },
-        {
-          "alg": "SHA-256",
-          "content": "118ddaf7b627ec39e4f4194ebf482e1fa71eb824efaa81ea8f48480c54246727"
-=======
           "content": "8773aab451ea1c6cb64d37c654267ab75347cad2"
         },
         {
           "alg": "SHA-256",
           "content": "44aada199aac7e8f853de9806c7acc7945c606fbf73ffc67e177bc8e88e9b56c"
->>>>>>> 6b12c09f
         }
       ]
     },
