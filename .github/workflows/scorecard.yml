--- conflicted
+++ resolved
@@ -20,7 +20,6 @@
       security-events: write
       id-token: write
     steps:
-<<<<<<< HEAD
       - name: Network Pre-Check
         id: network_pre_check
         run: |
@@ -38,13 +37,6 @@
         with:
           egress-policy: block
           allowed-endpoints: >
-=======
-      - name: Harden Runner
-        uses: step-security/harden-runner@0634a2670c59f64b4a01f0f96f84700a4088b9f0 # v2.12.0
-        with:
-          egress-policy: block
-          allowed-endpoints: |
->>>>>>> 4bbd43fd
             api.github.com:443
             api.huntress.io:443
             archive.ubuntu.com:443
@@ -53,12 +45,9 @@
             files.pythonhosted.org:443
             ghcr.io:443
             github.com:443
-<<<<<<< HEAD
             golangci-lint.run:443
             hosted-compute-watchdog-prod-eus-02.githubapp.com:443
             hosted-compute-watchdog-prod-iad-01.githubapp.com:443
-=======
->>>>>>> 4bbd43fd
             objects.githubusercontent.com:443
             pkg-containers.githubusercontent.com:443
             proxy.golang.org:443
@@ -95,7 +84,6 @@
     permissions:
       contents: read
     steps:
-<<<<<<< HEAD
       - name: Network Pre-Check
         id: network_pre_check
         run: |
@@ -109,13 +97,10 @@
           fi
       - name: Harden Runner
         if: steps.network_pre_check.outputs.connectivity_ok == 'true'
-=======
-      - name: Harden Runner
->>>>>>> 4bbd43fd
         uses: step-security/harden-runner@0634a2670c59f64b4a01f0f96f84700a4088b9f0 # v2.12.0
         with:
           egress-policy: block
-          allowed-endpoints: |
+         allowed-endpoints: >
             api.github.com:443
             api.huntress.io:443
             archive.ubuntu.com:443
@@ -124,6 +109,9 @@
             files.pythonhosted.org:443
             ghcr.io:443
             github.com:443
+            golangci-lint.run:443
+            hosted-compute-watchdog-prod-eus-02.githubapp.com:443
+            hosted-compute-watchdog-prod-iad-01.githubapp.com:443
             objects.githubusercontent.com:443
             pkg-containers.githubusercontent.com:443
             proxy.golang.org:443
